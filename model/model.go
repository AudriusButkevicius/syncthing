// Copyright (C) 2014 Jakob Borg and other contributors. All rights reserved.
// Use of this source code is governed by an MIT-style license that can be
// found in the LICENSE file.

package model

import (
	"compress/gzip"
	"crypto/sha1"
	"errors"
	"fmt"
	"io"
	"net"
	"os"
	"path/filepath"
	"sync"
	"time"

	"github.com/calmh/syncthing/buffers"
	"github.com/calmh/syncthing/cid"
	"github.com/calmh/syncthing/config"
	"github.com/calmh/syncthing/files"
	"github.com/calmh/syncthing/lamport"
	"github.com/calmh/syncthing/osutil"
	"github.com/calmh/syncthing/protocol"
	"github.com/calmh/syncthing/scanner"
)

type repoState int

const (
	RepoIdle repoState = iota
	RepoScanning
	RepoSyncing
	RepoCleaning
)

// Somewhat arbitrary amount of bytes that we choose to let represent the size
// of an unsynchronized directory entry or a deleted file. We need it to be
// larger than zero so that it's visible that there is some amount of bytes to
// transfer to bring the systems into synchronization.
const zeroEntrySize = 128

type Model struct {
	indexDir string
	cfg      *config.Configuration

	clientName    string
	clientVersion string

	repoCfgs   map[string]config.RepositoryConfiguration // repo -> cfg
	repoFiles  map[string]*files.Set                     // repo -> files
	repoNodes  map[string][]string                       // repo -> nodeIDs
	nodeRepos  map[string][]string                       // nodeID -> repos
	suppressor map[string]*suppressor                    // repo -> suppressor
	rmut       sync.RWMutex                              // protects the above

	repoState map[string]repoState // repo -> state
	smut      sync.RWMutex

	cm *cid.Map

	protoConn map[string]protocol.Connection
	rawConn   map[string]io.Closer
	nodeVer   map[string]string
	pmut      sync.RWMutex // protects protoConn and rawConn

	sup suppressor

	addedRepo bool
	started   bool
}

var (
	ErrNoSuchFile = errors.New("no such file")
	ErrInvalid    = errors.New("file is invalid")
)

// NewModel creates and starts a new model. The model starts in read-only mode,
// where it sends index information to connected peers and responds to requests
// for file data without altering the local repository in any way.
func NewModel(indexDir string, cfg *config.Configuration, clientName, clientVersion string) *Model {
	m := &Model{
		indexDir:      indexDir,
		cfg:           cfg,
		clientName:    clientName,
		clientVersion: clientVersion,
		repoCfgs:      make(map[string]config.RepositoryConfiguration),
		repoFiles:     make(map[string]*files.Set),
		repoNodes:     make(map[string][]string),
		nodeRepos:     make(map[string][]string),
		repoState:     make(map[string]repoState),
		suppressor:    make(map[string]*suppressor),
		cm:            cid.NewMap(),
		protoConn:     make(map[string]protocol.Connection),
		rawConn:       make(map[string]io.Closer),
		nodeVer:       make(map[string]string),
		sup:           suppressor{threshold: int64(cfg.Options.MaxChangeKbps)},
	}

	go m.broadcastIndexLoop()
	return m
}

// StartRW starts read/write processing on the current model. When in
// read/write mode the model will attempt to keep in sync with the cluster by
// pulling needed files from peer nodes.
func (m *Model) StartRepoRW(repo string, threads int) {
	m.rmut.RLock()
	defer m.rmut.RUnlock()

	if cfg, ok := m.repoCfgs[repo]; !ok {
		panic("cannot start without repo")
	} else {
		newPuller(cfg, m, threads, m.cfg)
	}
}

// StartRO starts read only processing on the current model. When in
// read only mode the model will announce files to the cluster but not
// pull in any external changes.
func (m *Model) StartRepoRO(repo string) {
	m.StartRepoRW(repo, 0) // zero threads => read only
}

type ConnectionInfo struct {
	protocol.Statistics
	Address       string
	ClientVersion string
	Completion    int
}

// ConnectionStats returns a map with connection statistics for each connected node.
func (m *Model) ConnectionStats() map[string]ConnectionInfo {
	type remoteAddrer interface {
		RemoteAddr() net.Addr
	}

	m.pmut.RLock()
	m.rmut.RLock()

	var res = make(map[string]ConnectionInfo)
	for node, conn := range m.protoConn {
		ci := ConnectionInfo{
			Statistics:    conn.Statistics(),
			ClientVersion: m.nodeVer[node],
		}
		if nc, ok := m.rawConn[node].(remoteAddrer); ok {
			ci.Address = nc.RemoteAddr().String()
		}

		var tot int64
		var have int64

		for _, repo := range m.nodeRepos[node] {
			for _, f := range m.repoFiles[repo].Global() {
				if !protocol.IsDeleted(f.Flags) {
					size := f.Size
					if protocol.IsDirectory(f.Flags) {
						size = zeroEntrySize
					}
					tot += size
					have += size
				}
			}

			for _, f := range m.repoFiles[repo].Need(m.cm.Get(node)) {
				if !protocol.IsDeleted(f.Flags) {
					size := f.Size
					if protocol.IsDirectory(f.Flags) {
						size = zeroEntrySize
					}
					have -= size
				}
			}
		}

		ci.Completion = 100
		if tot != 0 {
			ci.Completion = int(100 * have / tot)
		}

		res[node] = ci
	}

	m.rmut.RUnlock()
	m.pmut.RUnlock()

	in, out := protocol.TotalInOut()
	res["total"] = ConnectionInfo{
		Statistics: protocol.Statistics{
			At:            time.Now(),
			InBytesTotal:  in,
			OutBytesTotal: out,
		},
	}

	return res
}

func sizeOf(fs []scanner.File) (files, deleted int, bytes int64) {
	for _, f := range fs {
		if !protocol.IsDeleted(f.Flags) {
			files++
			if !protocol.IsDirectory(f.Flags) {
				bytes += f.Size
			} else {
				bytes += zeroEntrySize
			}
		} else {
			deleted++
			bytes += zeroEntrySize
		}
	}
	return
}

// GlobalSize returns the number of files, deleted files and total bytes for all
// files in the global model.
func (m *Model) GlobalSize(repo string) (files, deleted int, bytes int64) {
	m.rmut.RLock()
	defer m.rmut.RUnlock()
	if rf, ok := m.repoFiles[repo]; ok {
		return sizeOf(rf.Global())
	}
	return 0, 0, 0
}

// LocalSize returns the number of files, deleted files and total bytes for all
// files in the local repository.
func (m *Model) LocalSize(repo string) (files, deleted int, bytes int64) {
	m.rmut.RLock()
	defer m.rmut.RUnlock()
	if rf, ok := m.repoFiles[repo]; ok {
		return sizeOf(rf.Have(cid.LocalID))
	}
	return 0, 0, 0
}

// NeedSize returns the number and total size of currently needed files.
func (m *Model) NeedSize(repo string) (files int, bytes int64) {
	f, d, b := sizeOf(m.NeedFilesRepo(repo))
	return f + d, b
}

// NeedFiles returns the list of currently needed files and the total size.
func (m *Model) NeedFilesRepo(repo string) []scanner.File {
	m.rmut.RLock()
	defer m.rmut.RUnlock()
	if rf, ok := m.repoFiles[repo]; ok {
		return rf.Need(cid.LocalID)
	}
	return nil
}

// Index is called when a new node is connected and we receive their full index.
// Implements the protocol.Model interface.
func (m *Model) Index(nodeID string, repo string, fs []protocol.FileInfo) {
	if debug {
		l.Debugf("IDX(in): %s %q: %d files", nodeID, repo, len(fs))
	}

	var files = make([]scanner.File, len(fs))
	for i := range fs {
		f := fs[i]
		lamport.Default.Tick(f.Version)
		if debug {
			var flagComment string
			if protocol.IsDeleted(f.Flags) {
				flagComment = " (deleted)"
			}
			l.Debugf("IDX(in): %s %q/%q m=%d f=%o%s v=%d (%d blocks)", nodeID, repo, f.Name, f.Modified, f.Flags, flagComment, f.Version, len(f.Blocks))
		}
		files[i] = fileFromFileInfo(f)
	}

	id := m.cm.Get(nodeID)
	m.rmut.RLock()
	if r, ok := m.repoFiles[repo]; ok {
		r.Replace(id, files)
	} else {
		l.Warnf("Unexpected repository ID %q sent from node %q; ensure that the repository exists and that this node is selected under \"Share With\" in the repository configuration.", repo, nodeID)
	}
	m.rmut.RUnlock()
}

// IndexUpdate is called for incremental updates to connected nodes' indexes.
// Implements the protocol.Model interface.
func (m *Model) IndexUpdate(nodeID string, repo string, fs []protocol.FileInfo) {
	if debug {
		l.Debugf("IDXUP(in): %s / %q: %d files", nodeID, repo, len(fs))
	}

	var files = make([]scanner.File, len(fs))
	for i := range fs {
		f := fs[i]
		lamport.Default.Tick(f.Version)
		if debug {
			var flagComment string
			if protocol.IsDeleted(f.Flags) {
				flagComment = " (deleted)"
			}
			l.Debugf("IDXUP(in): %s %q/%q m=%d f=%o%s v=%d (%d blocks)", nodeID, repo, f.Name, f.Modified, f.Flags, flagComment, f.Version, len(f.Blocks))
		}
		files[i] = fileFromFileInfo(f)
	}

	id := m.cm.Get(nodeID)
	m.rmut.RLock()
	if r, ok := m.repoFiles[repo]; ok {
		r.Update(id, files)
	} else {
		l.Warnf("Index update from %s for nonexistant repo %q; dropping", nodeID, repo)
	}
	m.rmut.RUnlock()
}

func (m *Model) ClusterConfig(nodeID string, config protocol.ClusterConfigMessage) {
	compErr := compareClusterConfig(m.clusterConfig(nodeID), config)
	if debug {
		l.Debugf("ClusterConfig: %s: %#v", nodeID, config)
		l.Debugf("  ... compare: %s: %v", nodeID, compErr)
	}

	if compErr != nil {
		l.Warnf("%s: %v", nodeID, compErr)
		m.Close(nodeID, compErr)
	}

	m.pmut.Lock()
	if config.ClientName == "syncthing" {
		m.nodeVer[nodeID] = config.ClientVersion
	} else {
		m.nodeVer[nodeID] = config.ClientName + " " + config.ClientVersion
	}
	m.pmut.Unlock()
}

// Close removes the peer from the model and closes the underlying connection if possible.
// Implements the protocol.Model interface.
func (m *Model) Close(node string, err error) {
	if debug {
		l.Debugf("%s: %v", node, err)
	}

	if err != io.EOF {
		l.Warnf("Connection to %s closed: %v", node, err)
	} else if _, ok := err.(ClusterConfigMismatch); ok {
		l.Warnf("Connection to %s closed: %v", node, err)
	}

	cid := m.cm.Get(node)
	m.rmut.RLock()
	for _, repo := range m.nodeRepos[node] {
		m.repoFiles[repo].Replace(cid, nil)
	}
	m.rmut.RUnlock()
	m.cm.Clear(node)

	m.pmut.Lock()
	conn, ok := m.rawConn[node]
	if ok {
		conn.Close()
	}
	delete(m.protoConn, node)
	delete(m.rawConn, node)
	delete(m.nodeVer, node)
	m.pmut.Unlock()
}

// Request returns the specified data segment by reading it from local disk.
// Implements the protocol.Model interface.
func (m *Model) Request(nodeID, repo, name string, offset int64, size int) ([]byte, error) {
	// Verify that the requested file exists in the local model.
	m.rmut.RLock()
	r, ok := m.repoFiles[repo]
	m.rmut.RUnlock()

	if !ok {
		l.Warnf("Request from %s for file %s in nonexistent repo %q", nodeID, name, repo)
		return nil, ErrNoSuchFile
	}

	lf := r.Get(cid.LocalID, name)
	if lf.Suppressed || protocol.IsDeleted(lf.Flags) {
		if debug {
			l.Debugf("REQ(in): %s: %q / %q o=%d s=%d; invalid: %v", nodeID, repo, name, offset, size, lf)
		}
		return nil, ErrInvalid
	}

	if offset > lf.Size {
		if debug {
			l.Debugf("REQ(in; nonexistent): %s: %q o=%d s=%d", nodeID, name, offset, size)
		}
		return nil, ErrNoSuchFile
	}

	if debug && nodeID != "<local>" {
		l.Debugf("REQ(in): %s: %q / %q o=%d s=%d", nodeID, repo, name, offset, size)
	}
	m.rmut.RLock()
	fn := filepath.Join(m.repoCfgs[repo].Directory, name)
	m.rmut.RUnlock()
	fd, err := os.Open(fn) // XXX: Inefficient, should cache fd?
	if err != nil {
		return nil, err
	}
	defer fd.Close()

	buf := buffers.Get(int(size))
	_, err = fd.ReadAt(buf, offset)
	if err != nil {
		return nil, err
	}

	return buf, nil
}

// ReplaceLocal replaces the local repository index with the given list of files.
func (m *Model) ReplaceLocal(repo string, fs []scanner.File) {
	m.rmut.RLock()
	m.repoFiles[repo].ReplaceWithDelete(cid.LocalID, fs)
	m.rmut.RUnlock()
}

func (m *Model) SeedLocal(repo string, fs []protocol.FileInfo) {
	var sfs = make([]scanner.File, len(fs))
	for i := 0; i < len(fs); i++ {
		lamport.Default.Tick(fs[i].Version)
		sfs[i] = fileFromFileInfo(fs[i])
		sfs[i].Suppressed = false // we might have saved an index with files that were suppressed; the should not be on startup
	}

	m.rmut.RLock()
	m.repoFiles[repo].Replace(cid.LocalID, sfs)
	m.rmut.RUnlock()
}

func (m *Model) CurrentRepoFile(repo string, file string) scanner.File {
	m.rmut.RLock()
	f := m.repoFiles[repo].Get(cid.LocalID, file)
	m.rmut.RUnlock()
	return f
}

func (m *Model) CurrentGlobalFile(repo string, file string) scanner.File {
	m.rmut.RLock()
	f := m.repoFiles[repo].GetGlobal(file)
	m.rmut.RUnlock()
	return f
}

type cFiler struct {
	m *Model
	r string
}

// Implements scanner.CurrentFiler
func (cf cFiler) CurrentFile(file string) scanner.File {
	return cf.m.CurrentRepoFile(cf.r, file)
}

// ConnectedTo returns true if we are connected to the named node.
func (m *Model) ConnectedTo(nodeID string) bool {
	m.pmut.RLock()
	_, ok := m.protoConn[nodeID]
	m.pmut.RUnlock()
	return ok
}

// AddConnection adds a new peer connection to the model. An initial index will
// be sent to the connected peer, thereafter index updates whenever the local
// repository changes.
func (m *Model) AddConnection(rawConn io.Closer, protoConn protocol.Connection) {
	nodeID := protoConn.ID()
	m.pmut.Lock()
	if _, ok := m.protoConn[nodeID]; ok {
		panic("add existing node")
	}
	m.protoConn[nodeID] = protoConn
	if _, ok := m.rawConn[nodeID]; ok {
		panic("add existing node")
	}
	m.rawConn[nodeID] = rawConn
	m.pmut.Unlock()

	cm := m.clusterConfig(nodeID)
	protoConn.ClusterConfig(cm)

	var idxToSend = make(map[string][]protocol.FileInfo)

	m.rmut.RLock()
	for _, repo := range m.nodeRepos[nodeID] {
		idxToSend[repo] = m.protocolIndex(repo)
	}
	m.rmut.RUnlock()

	go func() {
		for repo, idx := range idxToSend {
			if debug {
				l.Debugf("IDX(out/initial): %s: %q: %d files", nodeID, repo, len(idx))
			}
			protoConn.Index(repo, idx)
		}
	}()
}

// protocolIndex returns the current local index in protocol data types.
func (m *Model) protocolIndex(repo string) []protocol.FileInfo {
	var index []protocol.FileInfo

	fs := m.repoFiles[repo].Have(cid.LocalID)

	for _, f := range fs {
		mf := fileInfoFromFile(f)
		if debug {
			var flagComment string
			if protocol.IsDeleted(mf.Flags) {
				flagComment = " (deleted)"
			}
			l.Debugf("IDX(out): %q/%q m=%d f=%o%s v=%d (%d blocks)", repo, mf.Name, mf.Modified, mf.Flags, flagComment, mf.Version, len(mf.Blocks))
		}
		index = append(index, mf)
	}

	return index
}

func (m *Model) updateLocal(repo string, f scanner.File) {
	m.rmut.RLock()
	m.repoFiles[repo].Update(cid.LocalID, []scanner.File{f})
	m.rmut.RUnlock()
}

func (m *Model) requestGlobal(nodeID, repo, name string, offset int64, size int, hash []byte) ([]byte, error) {
	m.pmut.RLock()
	nc, ok := m.protoConn[nodeID]
	m.pmut.RUnlock()

	if !ok {
		return nil, fmt.Errorf("requestGlobal: no such node: %s", nodeID)
	}

	if debug {
		l.Debugf("REQ(out): %s: %q / %q o=%d s=%d h=%x", nodeID, repo, name, offset, size, hash)
	}

	return nc.Request(repo, name, offset, size)
}

func (m *Model) broadcastIndexLoop() {
	var lastChange = map[string]uint64{}
	for {
		time.Sleep(5 * time.Second)

		m.pmut.RLock()
		m.rmut.RLock()

		var indexWg sync.WaitGroup
		for repo, fs := range m.repoFiles {
			repo := repo

			c := fs.Changes(cid.LocalID)
			if c == lastChange[repo] {
				continue
			}
			lastChange[repo] = c

			idx := m.protocolIndex(repo)
			indexWg.Add(1)
			go func() {
				err := m.saveIndex(repo, m.indexDir, idx)
				if err != nil {
					l.Infof("Saving index for %q: %v", repo, err)
				}
				indexWg.Done()
			}()

			for _, nodeID := range m.repoNodes[repo] {
				nodeID := nodeID
				if conn, ok := m.protoConn[nodeID]; ok {
					indexWg.Add(1)
					if debug {
						l.Debugf("IDX(out/loop): %s: %d files", nodeID, len(idx))
					}
					go func() {
						conn.Index(repo, idx)
						indexWg.Done()
					}()
				}
			}
		}

		m.rmut.RUnlock()
		m.pmut.RUnlock()

		indexWg.Wait()
	}
}

func (m *Model) AddRepo(cfg config.RepositoryConfiguration, dbpath string) {
	if m.started {
		panic("cannot add repo to started model")
	}
	if len(cfg.ID) == 0 {
		panic("cannot add empty repo id")
	}

	m.rmut.Lock()
	m.repoCfgs[cfg.ID] = cfg
	m.repoFiles[cfg.ID] = files.NewSet(cfg.ID, dbpath)
	m.suppressor[cfg.ID] = &suppressor{threshold: int64(m.cfg.Options.MaxChangeKbps)}

	m.repoNodes[cfg.ID] = make([]string, len(cfg.Nodes))
	for i, node := range cfg.Nodes {
		m.repoNodes[cfg.ID][i] = node.NodeID
		m.nodeRepos[node.NodeID] = append(m.nodeRepos[node.NodeID], cfg.ID)
	}

	m.addedRepo = true
	m.rmut.Unlock()
}

func (m *Model) ScanRepos() {
	m.rmut.RLock()
	var repos = make([]string, 0, len(m.repoCfgs))
	for repo := range m.repoCfgs {
		repos = append(repos, repo)
	}
	m.rmut.RUnlock()

	var wg sync.WaitGroup
	wg.Add(len(repos))
	for _, repo := range repos {
		repo := repo
		go func() {
			err := m.ScanRepo(repo)
			if err != nil {
				invalidateRepo(m.cfg, repo, err)
			}
			wg.Done()
		}()
	}
	wg.Wait()
}

func (m *Model) CleanRepos() {
	m.rmut.RLock()
	var dirs = make([]string, 0, len(m.repoCfgs))
	for _, cfg := range m.repoCfgs {
		dirs = append(dirs, cfg.Directory)
	}
	m.rmut.RUnlock()

	var wg sync.WaitGroup
	wg.Add(len(dirs))
	for _, dir := range dirs {
		w := &scanner.Walker{
			Dir:       dir,
			TempNamer: defTempNamer,
		}
		go func() {
			w.CleanTempFiles()
			wg.Done()
		}()
	}
	wg.Wait()
}

func (m *Model) ScanRepo(repo string) error {
	m.rmut.RLock()
	w := &scanner.Walker{
		Dir:          m.repoCfgs[repo].Directory,
		IgnoreFile:   ".stignore",
		BlockSize:    scanner.StandardBlockSize,
		TempNamer:    defTempNamer,
		Suppressor:   m.suppressor[repo],
		CurrentFiler: cFiler{m, repo},
		IgnorePerms:  m.repoCfgs[repo].IgnorePerms,
	}
	m.rmut.RUnlock()
	m.setState(repo, RepoScanning)
	fs, _, err := w.Walk()
	if err != nil {
		return err
	}
	m.ReplaceLocal(repo, fs)
	m.setState(repo, RepoIdle)
	return nil
}

func (m *Model) SaveIndexes(dir string) {
	m.rmut.RLock()
	for repo := range m.repoCfgs {
		fs := m.protocolIndex(repo)
		err := m.saveIndex(repo, dir, fs)
		if err != nil {
<<<<<<< HEAD
			l.Warnf("Saving index for %q: %v", repo, err)
=======
			l.Infof("Saving index for %q: %v", repo, err)
>>>>>>> 2e218516
		}
	}
	m.rmut.RUnlock()
}

func (m *Model) LoadIndexes(dir string) {
	m.rmut.RLock()
	for repo := range m.repoCfgs {
		fs := m.loadIndex(repo, dir)
		m.SeedLocal(repo, fs)
	}
	m.rmut.RUnlock()
}

func (m *Model) saveIndex(repo string, dir string, fs []protocol.FileInfo) error {
	id := fmt.Sprintf("%x", sha1.Sum([]byte(m.repoCfgs[repo].Directory)))
	name := id + ".idx.gz"
	name = filepath.Join(dir, name)
	tmp := fmt.Sprintf("%s.tmp.%d", name, time.Now().UnixNano())
	idxf, err := os.OpenFile(tmp, os.O_CREATE|os.O_EXCL|os.O_WRONLY, 0644)
	if err != nil {
		return err
	}
	defer os.Remove(tmp)

	gzw := gzip.NewWriter(idxf)

	n, err := protocol.IndexMessage{
		Repository: repo,
		Files:      fs,
	}.EncodeXDR(gzw)
	if err != nil {
		gzw.Close()
		idxf.Close()
		return err
	}

	err = gzw.Close()
	if err != nil {
		return err
	}

	err = idxf.Close()
	if err != nil {
		return err
	}

	if debug {
		l.Debugln("wrote index,", n, "bytes uncompressed")
	}

	return osutil.Rename(tmp, name)
}

func (m *Model) loadIndex(repo string, dir string) []protocol.FileInfo {
	id := fmt.Sprintf("%x", sha1.Sum([]byte(m.repoCfgs[repo].Directory)))
	name := id + ".idx.gz"
	name = filepath.Join(dir, name)

	idxf, err := os.Open(name)
	if err != nil {
		return nil
	}
	defer idxf.Close()

	gzr, err := gzip.NewReader(idxf)
	if err != nil {
		return nil
	}
	defer gzr.Close()

	var im protocol.IndexMessage
	err = im.DecodeXDR(gzr)
	if err != nil || im.Repository != repo {
		return nil
	}

	return im.Files
}

// clusterConfig returns a ClusterConfigMessage that is correct for the given peer node
func (m *Model) clusterConfig(node string) protocol.ClusterConfigMessage {
	cm := protocol.ClusterConfigMessage{
		ClientName:    m.clientName,
		ClientVersion: m.clientVersion,
	}

	m.rmut.RLock()
	for _, repo := range m.nodeRepos[node] {
		cr := protocol.Repository{
			ID: repo,
		}
		for _, node := range m.repoNodes[repo] {
			// TODO: Set read only bit when relevant
			cr.Nodes = append(cr.Nodes, protocol.Node{
				ID:    node,
				Flags: protocol.FlagShareTrusted,
			})
		}
		cm.Repositories = append(cm.Repositories, cr)
	}
	m.rmut.RUnlock()

	return cm
}

func (m *Model) setState(repo string, state repoState) {
	m.smut.Lock()
	m.repoState[repo] = state
	m.smut.Unlock()
}

func (m *Model) State(repo string) string {
	m.smut.RLock()
	state := m.repoState[repo]
	m.smut.RUnlock()
	switch state {
	case RepoIdle:
		return "idle"
	case RepoScanning:
		return "scanning"
	case RepoCleaning:
		return "cleaning"
	case RepoSyncing:
		return "syncing"
	default:
		return "unknown"
	}
}<|MERGE_RESOLUTION|>--- conflicted
+++ resolved
@@ -696,11 +696,7 @@
 		fs := m.protocolIndex(repo)
 		err := m.saveIndex(repo, dir, fs)
 		if err != nil {
-<<<<<<< HEAD
-			l.Warnf("Saving index for %q: %v", repo, err)
-=======
 			l.Infof("Saving index for %q: %v", repo, err)
->>>>>>> 2e218516
 		}
 	}
 	m.rmut.RUnlock()
