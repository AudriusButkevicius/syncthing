--- conflicted
+++ resolved
@@ -92,11 +92,7 @@
 	var announceClient httpClient = &contextClient{&http.Client{
 		Timeout: requestTimeout,
 		Transport: &http.Transport{
-<<<<<<< HEAD
 			DialContext: dialer.DialContextReusePort,
-=======
-			DialContext: dialer.DialContext,
->>>>>>> bdb25f9b
 			Proxy:       http.ProxyFromEnvironment,
 			TLSClientConfig: &tls.Config{
 				InsecureSkipVerify: opts.insecure,
